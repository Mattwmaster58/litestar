--- conflicted
+++ resolved
@@ -131,11 +131,8 @@
     fn: AnyCallable,
     plugins: list[SerializationPluginProtocol],
     dependency_name_set: set[str],
-<<<<<<< HEAD
+    signature_namespace: dict[str, Any],
     owner: Controller | Router | None = None,
-=======
-    signature_namespace: dict[str, Any],
->>>>>>> 8e1bcfc2
 ) -> tuple[list[ParsedSignatureParameter], Any, dict[str, PluginMapping], set[str]]:
     """Parse a function signature into data used for the generation of a signature model.
 
@@ -143,11 +140,8 @@
         fn: A callable.
         plugins: A list of plugins.
         dependency_name_set: A set of dependency names
-<<<<<<< HEAD
+        signature_namespace: mapping of names to types for forward reference resolution
         owner: Controller or router that registered the handler.
-=======
-        signature_namespace: mapping of names to types for forward reference resolution
->>>>>>> 8e1bcfc2
 
     Returns:
         A tuple containing the following values for generating a signature model: a mapping of field definitions, the
@@ -159,12 +153,8 @@
     field_plugin_mappings: dict[str, PluginMapping] = {}
     parsed_params: list[ParsedSignatureParameter] = []
     dependency_names: set[str] = set()
-<<<<<<< HEAD
-    fn_type_hints = get_fn_type_hints(fn)
+    fn_type_hints = get_fn_type_hints(fn, namespace=signature_namespace)
     return_annotation = get_return_annotation_from_type_hints(fn_type_hints, owner)
-=======
-    fn_type_hints = get_fn_type_hints(fn, namespace=signature_namespace)
->>>>>>> 8e1bcfc2
 
     parameters = (
         ParsedSignatureParameter.from_parameter(
@@ -209,11 +199,8 @@
     fn: AnyCallable,
     plugins: list[SerializationPluginProtocol],
     dependency_name_set: set[str],
-<<<<<<< HEAD
+    signature_namespace: dict[str, Any],
     owner: Controller | Router | None = None,
-=======
-    signature_namespace: dict[str, Any],
->>>>>>> 8e1bcfc2
 ) -> type[SignatureModel]:
     """Create a model for a callable's signature. The model can than be used to parse and validate before passing it to
     the callable.
@@ -221,13 +208,9 @@
     Args:
         fn: A callable.
         plugins: A list of plugins.
-<<<<<<< HEAD
-        dependency_name_set: A set of dependency names.
-        owner: Controller or router that registered the handler.
-=======
         dependency_name_set: A set of dependency names
         signature_namespace: mapping of names to types for forward reference resolution
->>>>>>> 8e1bcfc2
+        owner: Controller or router that registered the handler.
 
     Returns:
         A _signature model.
@@ -241,11 +224,8 @@
         fn=unwrapped_fn,
         plugins=plugins,
         dependency_name_set=dependency_name_set,
-<<<<<<< HEAD
+        signature_namespace=signature_namespace,
         owner=owner,
-=======
-        signature_namespace=signature_namespace,
->>>>>>> 8e1bcfc2
     )
 
     # TODO: we will implement logic here to determine what kind of SignatureModel we are creating.
